--- conflicted
+++ resolved
@@ -25,15 +25,6 @@
     "control_mode": 2,  # robot controlled by inverse kinematics (0), joint angles (1) or joint velocities (2)
     "normalize_observations": False,
     "normalize_rewards": False,
-<<<<<<< HEAD
-    "gamma": 0.9918,
-    "tensorboard_folder": "./models/tensorboard_logs/",
-    "custom_policy": None,  # custom NN sizes, e.g. dict(activation_fn=torch.nn.ReLU, net_arch=[256, dict(vf=[256, 256], pi=[128, 128])])
-    "ppo_steps": 1024,  # steps per env until PPO updates
-    "batch_size": 512,  # batch size for the ppo updates
-    "load_model": False,  # set to True when loading an existing model 
-    "model_path": './models/weights/PPO_test_2400000_steps',  # path for the model when loading one, also used for the eval model when train is set to False
-=======
     "gamma": 0.99,
     "dist_threshold_overwrite": None,  # use this when continuing training to set the distance threhsold to the value that your agent had already reached
     "tensorboard_folder": "./models/tensorboard_logs/",
@@ -42,7 +33,6 @@
     "batch_size": 2048,  # batch size for the ppo updates
     "load_model": False,  # set to True when loading an existing model 
     "model_path": './models/weights/PPO_test_sim_16800000_steps',  # path for the model when loading one, also used for the eval model when train is set to False
->>>>>>> bb1b8278
 }
 
 # do not change the env_configs below
